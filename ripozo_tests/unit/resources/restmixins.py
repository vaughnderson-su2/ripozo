--- conflicted
+++ resolved
@@ -111,11 +111,7 @@
         self.assertEqual(len(links), 1)
         link = links[0]
         self.assertEqual(link.relation, Fake)
-<<<<<<< HEAD
         self.assertEqual(link.name, 'fake_list')
-=======
-        self.assertEqual(link.name, 'fake')
->>>>>>> 4c14278d
         self.assertTrue(link.no_pks)
 
     def test_all_options_links_with_pks(self):
@@ -144,11 +140,7 @@
         and constructing all of the links.
         """
         class Fake(ResourceBase):
-<<<<<<< HEAD
             pks = ('id',)
-
-=======
->>>>>>> 4c14278d
             @apimethod()
             def fake(cls, request):
                 return cls()
@@ -161,7 +153,6 @@
             linked_resource_classes = (Fake,)
 
         options = MyResource.all_options(RequestContainer())
-<<<<<<< HEAD
         self.assertEqual(len(options.linked_resources), 2)
         found_fake = False
         found_fake_list = False
@@ -174,7 +165,4 @@
                 self.assertEqual(rel.url, '/fake')
                 found_fake_list = True
         self.assertTrue(found_fake)
-        self.assertTrue(found_fake_list)
-=======
-        assert False
->>>>>>> 4c14278d
+        self.assertTrue(found_fake_list)